--- conflicted
+++ resolved
@@ -213,7 +213,6 @@
         "end": "MM:SS",
         "caption": "describe the action the user did, some context, the location and KEEP NAMES! DONT provide information without context, like 'clicked at (200, 300)', instead describe what the user did (e.g. user clicked on 'start search' button). Similarly don't provide raw information for keyboard inputs, so instead of e.g. 'User hold shift and ctrl then pressed left arrow', state what the user did, like 'user selected 7 cells in statistics sheet in analysis excel file'",
         "confidence": 7
-<<<<<<< HEAD
     }},
 ]
 
@@ -239,37 +238,6 @@
     }}
 ]
 
-=======
-    }},
-    {{
-        "start": "MM:SS",
-        "end": "MM:SS",
-        "caption": "description of next task",
-        "confidence": 9
-    }}
-]
-
-Examples of individual task objects:
-{{
-    "start": "01:12",
-    "end": "01:17",
-    "caption": "typed 'google.com' into the search bar in google chrome",
-    "confidence": 7
-}},
-{{
-    "start": "03:15",
-    "end": "03:21",
-    "caption": "Switch to google chrome window displaying LoRA paper",
-    "confidence": 9
-}},
-{{
-    "start": "05:12",
-    "end": "05:22",
-    "caption": "Switched to 'analysis.ipynb' notebook in VSCode",
-    "confidence": 6
-}}
-
->>>>>>> d4a56e79
 Please return ONLY the JSON array of tasks, no additional text or explanations.
         """
 
@@ -392,11 +360,7 @@
         AGG_JSON,
         video_length=VIDEO_LENGTH,
         session_folder=SESSION_FOLDER,
-<<<<<<< HEAD
-        percentile=PERCENTILE,
-=======
         percentile=PERCENTILE
->>>>>>> d4a56e79
     )
 
     if results:
